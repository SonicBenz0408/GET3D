--- conflicted
+++ resolved
@@ -151,7 +151,6 @@
         save_gif_name=None,
         save_all=True,
         grid_tex_z=None,
-        cmap_dim=None
 ):
     '''
     Save visualization during training
@@ -169,11 +168,7 @@
     :return:
     '''
     with torch.no_grad():
-<<<<<<< HEAD
-        G_ema.update_w_avg(c=cmap_dim)
-=======
         G_ema.update_w_avg(cmap_dim=cmap_dim)
->>>>>>> 0d5435de
         camera_list = G_ema.synthesis.generate_rotate_camera_list(n_batch=grid_z[0].shape[0])
         camera_img_list = []
         if not save_all:
