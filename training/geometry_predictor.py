--- conflicted
+++ resolved
@@ -397,19 +397,12 @@
         if num_ws is not None and w_avg_beta is not None:
             self.register_buffer('w_avg', torch.zeros([w_dim]))
 
-<<<<<<< HEAD
     def update_w_avg(self, device='device', cmap_dim=None):
         n_z = 100000  ################################################################
         z = torch.randn([n_z, self.z_dim], device=device)
         if cmap_dim is None:
             cmap_dim = 1  #########################
-        c = torch.randint(0, cmap_dim, n_z, device=device)
-=======
-    def update_w_avg(self, device='device', c=None, cmap_dim=None):
-        n_z = 100000  ################################################################
-        z = torch.randn([n_z, self.z_dim], device=device)
         c = torch.randint(0, cmap_dim, [n_z, 1], device=device)
->>>>>>> 0d5435de
         ws = self.forward(z, c)
         avg_ws = torch.mean(ws, dim=0)[0]
         self.w_avg = self.w_avg * 0.0 + avg_ws
