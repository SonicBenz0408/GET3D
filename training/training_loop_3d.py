--- conflicted
+++ resolved
@@ -233,13 +233,7 @@
             save_image_grid(images, os.path.join(run_dir, 'reals.png'), drange=[0, 255], grid_size=grid_size)
         torch.manual_seed(1234)
         grid_z = torch.randn([images.shape[0], G.z_dim], device=device).split(1)  # This one is the latent code for shape generation
-<<<<<<< HEAD
-        #grid_c = torch.ones(images.shape[0], device=device).split(1)  # This one is not used, just for the compatiable with the code structure.
-        grid_c = torch.randint(0, D_kwargs['cmap_dim'], images.shape[0], device=device).split(1)  # This one is not used, just for the compatiable with the code structure.
-=======
         grid_c = torch.randint(0, D_kwargs['cmap_dim'], [images.shape[0], G.c_dim], device=device).split(1)  # This one is the condition to controll generation of different classes
-
->>>>>>> 0d5435de
 
     if rank == 0:
         print('Initializing logs...')
@@ -288,11 +282,6 @@
             all_gen_c = torch.from_numpy(np.stack(all_gen_c)).pin_memory().to(device)
             all_gen_c = [phase_gen_c.split(batch_gpu) for phase_gen_c in all_gen_c.split(batch_size // num_gpus)]
         optim_step += 1
-<<<<<<< HEAD
-=======
-        # print(phase_real_c)
-        # print(all_gen_c)
->>>>>>> 0d5435de
         # Execute training phases.
         for phase, phase_gen_z, phase_gen_c in zip(phases, all_gen_z, all_gen_c):
             if batch_idx % phase.interval != 0:
